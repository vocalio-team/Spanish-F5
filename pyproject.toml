--- conflicted
+++ resolved
@@ -28,7 +28,7 @@
     "num2words==0.5.13",
     "numpy<=1.26.4",
     "pydub",
-    "pydantic<=2.10.6",
+    "pydantic==2.5.0",
     "pypinyin",
     "safetensors",
     "soundfile",
@@ -41,19 +41,13 @@
     "transformers_stream_generator",
     "vocos",
     "wandb",
-<<<<<<< HEAD
     "x_transformers>=2.3.5",
-    "num2words",
     "fastapi==0.104.1",
     "uvicorn[standard]==0.24.0",
     "python-multipart==0.0.6",
-    "pydantic==2.5.0",
     "python-jose[cryptography]==3.3.0",
     "passlib[bcrypt]==1.7.4",
     "aiofiles==23.2.0",
-=======
-    "x_transformers>=1.31.14",
->>>>>>> 88151ccb
 ]
 
 [project.optional-dependencies]
